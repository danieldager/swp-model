--- conflicted
+++ resolved
@@ -31,11 +31,6 @@
     return dataset_dir
 
 
-<<<<<<< HEAD
-def get_weights_dir() -> pathlib.Path:
-    weights_dir.mkdir(parents=True, exist_ok=True)
-    return weights_dir
-=======
 def get_dataframe_dir() -> pathlib.Path:
     dataframe_dir = dataset_dir / "dataframe"
     dataframe_dir.mkdir(parents=True, exist_ok=True)
@@ -48,10 +43,9 @@
     return folds_dir
 
 
-def get_checkpoint_dir() -> pathlib.Path:
-    checkpoint_dir.mkdir(parents=True, exist_ok=True)
-    return checkpoint_dir
->>>>>>> ae1cc73d
+def get_weights_dir() -> pathlib.Path:
+    weights_dir.mkdir(parents=True, exist_ok=True)
+    return weights_dir
 
 
 def get_result_dir() -> pathlib.Path:
