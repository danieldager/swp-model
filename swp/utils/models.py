from typing import Any

import torch

from swp.utils.paths import get_weights_dir

from ..models.autoencoder import Bimodel, Unimodel
from ..models.decoders import DecoderLSTM, DecoderRNN
from ..models.encoders import CorNetEncoder, EncoderLSTM, EncoderRNN


def save_weights(
    model_name: str,
    train_name: str,
    model: Unimodel | Bimodel,
    epoch: int,
    checkpoint: int | None = None,
) -> None:
    r"""Save weights of a model for a given training procedure."""
    save_dir = get_weights_dir() / model_name / train_name
    save_dir.mkdir(exist_ok=True, parents=True)
    epoch_str = f"{epoch}"
    if checkpoint is not None:
        epoch_str = f"{epoch_str}_{checkpoint}"
    model_path = save_dir / f"{epoch_str}.pth"
    torch.save(model.state_dict(), model_path)


def load_weights(
    model: Unimodel | Bimodel,
    model_name: str,
    train_name: str,
    checkpoint: str,
    device: torch.device,
) -> None:
    r"""Load the weights of a model for a given training procedure at a specific
    epoch and potential checkpoint.
    """
    save_dir = get_weights_dir() / model_name / train_name
    model_path = save_dir / f"{checkpoint}.pth"
    model.to(device)
    model.load_state_dict(
        torch.load(model_path, map_location=device, weights_only=True)
    )
    model.bind()


def get_model_args(model_name: str) -> tuple[str, str, dict[str, Any]]:
    r"""Create a dictionnary containing the necessary arguments to build a model
    from a `model_name`."""
    # TODO improve docstring
    # TODO make modular with other cnn encoders
    big_split = model_name.split("__")
    main_name = big_split[0]
    name_split = main_name.split("_")
    model_class = name_split[0]
    recur_type = name_split[1]
    str_args = {arg[0]: arg[1:] for arg in name_split[2:]}
    typed_args = {}
    typed_args["h"] = int(str_args["h"])
    typed_args["l"] = int(str_args["l"])
    typed_args["v"] = int(str_args["v"])
    typed_args["d"] = float(str_args["d"])
    typed_args["t"] = float(str_args["t"])
    typed_args["s"] = int(str_args["s"])
    if len(big_split) > 1:
        cnn_str = big_split[1][1:]
        str_cnn_args = {arg[0]: arg[1:] for arg in cnn_str.split("_")}
        typed_cnn_args = {}
        typed_cnn_args["h"] = int(str_cnn_args["h"])
        typed_cnn_args["m"] = str_cnn_args["m"]
        typed_args["c"] = typed_cnn_args
    return model_class, recur_type, typed_args


def get_model(model_name: str) -> Unimodel | Bimodel:
    r"""Create a model corresponding to the `model_name`"""
    # TODO make modular with other CNN encoders
    model_class, recur_type, typed_args = get_model_args(model_name)
    if recur_type.upper() == "LSTM":
        audit_encoder_class = EncoderLSTM
        decoder_class = DecoderLSTM
    elif recur_type.upper() == "RNN":
        audit_encoder_class = EncoderRNN
        decoder_class = DecoderRNN
    else:
        raise NotImplementedError(
            f"Recurrent type {recur_type} is not currently supported"
        )
    decoder = decoder_class(
        vocab_size=typed_args["v"],
        hidden_size=typed_args["h"],
        num_layers=typed_args["l"],
        dropout=typed_args["d"],
        tf_ratio=typed_args["t"],
    )
    if model_class.startswith("U"):
        if model_class[1] == "a":
            encoder = audit_encoder_class(
                vocab_size=typed_args["v"],
                hidden_size=typed_args["h"],
                num_layers=typed_args["l"],
                dropout=typed_args["d"],
            )
        elif model_class[1] == "v":
            encoder = CorNetEncoder(
                hidden_size=typed_args["c"]["h"], cornet_model=typed_args["c"]["m"]
            )
        else:
            raise ValueError(
                f"Trying to name a Unimodel that is neither auditory nor visual, type : {model_class[1:]}"
            )
        model = Unimodel(
            encoder=encoder, decoder=decoder, start_token_id=typed_args["s"]
        )
    elif model_class == "B":
        audit_encoder = audit_encoder_class(
            vocab_size=typed_args["v"],
            hidden_size=typed_args["h"],
            num_layers=typed_args["l"],
            dropout=typed_args["d"],
        )
        visual_encoder = CorNetEncoder(
            hidden_size=typed_args["c"]["h"], cornet_model=typed_args["c"]["m"]
        )
        model = Bimodel(
            audit_encoder=audit_encoder,
            visual_encoder=visual_encoder,
            decoder=decoder,
            start_token_id=typed_args["s"],
        )
    else:
        raise ValueError(f"Model class not recognized : {model_class}")
    return model


def get_model_name(model: Unimodel | Bimodel) -> str:
    r"""Returns the codified `model_name` corresponding to the `model`"""
    # TODO make modular with other CNN encoders
    cnn_str = None
    if isinstance(model, Unimodel):
        if model.is_auditory:
            model_name = "Ua"
        else:
            model_name = "Uv"
            cnn_str = f"h{model.encoder.hidden_size}_m{model.encoder.cnn_model}"
    else:
        model_name = "B"
        cnn_str = (
            f"h{model.visual_encoder.hidden_size}_m{model.visual_encoder.cnn_model}"
        )
    if isinstance(model.decoder, DecoderLSTM):
        model_name = f"{model_name}_LSTM"
    elif isinstance(model.decoder, DecoderRNN):
        model_name = f"{model_name}_RNN"
    model_name = f"{model_name}_h{model.decoder.hidden_size}"
    model_name = f"{model_name}_l{model.decoder.num_layers}"
    model_name = f"{model_name}_v{model.decoder.vocab_size}"
    model_name = f"{model_name}_d{model.decoder.droprate}"
    model_name = f"{model_name}_t{model.decoder.tf_ratio}"
    model_name = f"{model_name}_s{model.start_token_id}"
    if cnn_str is not None:
        model_name = f"{model_name}__c{cnn_str}"
    return model_name


def get_model_name_from_args(
    model_class: str,
    recur_type: str,
    hidden_size: int,
    num_layers: int,
    vocab_size: int,
    droprate: float,
    tf_ratio: float,
    start_token_id: int,
    cnn_args: dict[str, Any] | None = None,
) -> str:
    r"""Generate the `model_name` from the arguments that would allow to generate the model"""
    # TODO make modular with other CNN encoders
    model_name = f"{model_class}_{recur_type.upper()}"
    model_name = f"{model_name}_h{hidden_size}"
    model_name = f"{model_name}_l{num_layers}"
    model_name = f"{model_name}_v{vocab_size}"
    model_name = f"{model_name}_d{droprate}"
    model_name = f"{model_name}_t{tf_ratio}"
    model_name = f"{model_name}_s{start_token_id}"
    if cnn_args is not None:
        cnn_str = f'h{cnn_args["hidden_size"]}_m{cnn_args["cnn_model"]}'
        model_name = f"{model_name}__c{cnn_str}"
    return model_name


def get_train_name(
    batch_size: int, learning_rate: float, fold_id: int | None, include_stress: bool
) -> str:
    r"""Generate the `train_name` from the training arguments."""
    train_name = (
        f"b{batch_size}_l{learning_rate}_f{'all' if fold_id is None else fold_id}"
    )
    if include_stress:
        train_name = f"{train_name}_sw"
    else:
        train_name = f"{train_name}_sn"
    # TODO add support for visual dataset, mixed or not
    return train_name


def get_train_args(train_name: str) -> dict[str, Any]:
    r"""Returns a dictionnary containing the arguments corresponding to the `train_name`."""
    # TODO add support for visual dataset, mixed or not
    str_args = {arg[0]: arg[1:] for arg in train_name.split("_")}
    typed_args = {}
<<<<<<< HEAD
    typed_args["b"] = int(str_args["b"])  # batch_size
    typed_args["l"] = float(str_args["l"])  # learning_rate
    typed_args["f"] = int(str_args["f"])  # fold_id
    if str_args["s"] == "w":  # include_stress
=======
    if str_args["b"] == "all":
        typed_args["b"] = None
    else:
        typed_args["b"] = int(str_args["b"])
    typed_args["l"] = float(str_args["l"])
    typed_args["f"] = int(str_args["f"])
    if str_args["s"] == "w":
>>>>>>> 198828ac
        typed_args["s"] = True
    elif str_args["s"] == "n":
        typed_args["s"] = False
    else:
        raise ValueError(f'Stress value not recognized : {str_args["s"]}')
    return typed_args<|MERGE_RESOLUTION|>--- conflicted
+++ resolved
@@ -210,20 +210,10 @@
     # TODO add support for visual dataset, mixed or not
     str_args = {arg[0]: arg[1:] for arg in train_name.split("_")}
     typed_args = {}
-<<<<<<< HEAD
     typed_args["b"] = int(str_args["b"])  # batch_size
     typed_args["l"] = float(str_args["l"])  # learning_rate
     typed_args["f"] = int(str_args["f"])  # fold_id
     if str_args["s"] == "w":  # include_stress
-=======
-    if str_args["b"] == "all":
-        typed_args["b"] = None
-    else:
-        typed_args["b"] = int(str_args["b"])
-    typed_args["l"] = float(str_args["l"])
-    typed_args["f"] = int(str_args["f"])
-    if str_args["s"] == "w":
->>>>>>> 198828ac
         typed_args["s"] = True
     elif str_args["s"] == "n":
         typed_args["s"] = False
