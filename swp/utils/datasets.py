import random
from ast import literal_eval
from collections import defaultdict
from pathlib import Path

import numpy as np
import pandas as pd
import spacy
import spacy.cli
from g2p_en import G2p
from morphemes import Morphemes
from wordfreq import iter_wordlist, word_frequency, zipf_frequency

from .paths import get_dataframe_dir, get_dataset_dir, get_folds_dir


# Process the hand-made test datasets
def process_dataset(directory: Path, real=False) -> pd.DataFrame:
    data = []
    for file in directory.glob("*.csv"):
        name_parts = file.stem.split("_")
        df = pd.read_csv(file)
        df["Lexicality"] = name_parts[1]
        df["Morphology"] = name_parts[-1]
        if real:
            df["Size"] = name_parts[3]
            df["Frequency"] = name_parts[2]
        else:
            df["Size"] = name_parts[2]
        data.append(df)

    data = pd.concat(data, join="outer")
    return data


# Get morphological data for a word
def get_morphological_data(word: str):
    mrp = Morphemes(
        str(get_dataset_dir() / "morphemes_data")
    )  # TODO check that the path is ok
    parse = mrp.parse(word)

    if parse["status"] == "NOT_FOUND":
        return None, None, None, None, None, None

    tree = parse["tree"]
    prefixes, roots, root_freqs, suffixes = [], [], [], []

    for node in tree:
        if node["type"] == "prefix":
            prefixes.append(node["text"])

        elif "children" in node:
            for child in node["children"]:
                if child["type"] == "root":
                    roots.append(child["text"])
                    root_freqs.append(zipf_frequency(child["text"], "en"))
        else:
            suffixes.append(node["text"])

    count = parse["morpheme_count"]
    structure = f"{len(prefixes)}-{len(roots)}-{len(suffixes)}"

    return prefixes, roots, root_freqs, suffixes, count, structure


# Add frequency, part of speech, phonemes, and morphology
def clean_and_enrich_data(df: pd.DataFrame, real=False) -> pd.DataFrame:
    if not spacy.util.is_package("en_core_web_lg"):
        spacy.cli.download("en_core_web_lg")
    nlp = spacy.load("en_core_web_lg")
    g2p = G2p()

    # Rename columns
    df = df.rename(
        columns={
            "word": "Word",
            "PoS": "Part of Speech",
            "num letters": "Length",
        }
    )

    # Drop rows with no word value
    df = df.dropna(subset=["Word"])

    # Add Zipf Frequency and Part of Speech columns
    if real:
        df = df.drop(
            columns=["Number", "percentile freq", "morph structure"], errors="ignore"
        )
        df["Zipf Frequency"] = df["Word"].apply(lambda x: zipf_frequency(x, "en"))
        df["Part of Speech"] = df["Word"].apply(lambda x: nlp(x)[0].pos_)

    # Add Phonemes column
    df["Phonemes"] = df["Word"].apply(g2p)

    # NOTE: Very slow
    # Add Morphological data
    # columns = ["Prefixes", "Roots", "Frequencies", "Suffixes", "Morpheme Count", "Structure"]
    # df[columns] = df['Word'].apply(lambda word: pd.Series(get_morphological_data(word)))

    return df


# Combine and reformat the real and pseudo word datasets
def create_test_data() -> pd.DataFrame:

    # Process real words
    handmade_real_path = get_dataset_dir() / "handmade" / "test_dataset_real"
    csv_real_path = get_dataframe_dir() / "real_test.csv"
    real_words = process_dataset(handmade_real_path, real=True)
    real_words = clean_and_enrich_data(real_words, real=True)
    real_words.to_csv(csv_real_path)

    # Process pseudo words
    handmade_pseudo_path = get_dataset_dir() / "handmade" / "test_dataset_pseudo"
    csv_pseudo_path = get_dataframe_dir() / "pseudo_test.csv"
    pseudo_words = process_dataset(handmade_pseudo_path)
    pseudo_words = clean_and_enrich_data(pseudo_words)
    pseudo_words.to_csv(csv_pseudo_path)

    # Combine datasets
    dataframe = pd.concat(
        [real_words, pseudo_words], join="outer"
    )  # , ignore_index=True)

    # Rearrange columns
    columns = [
        "Word",
        "Size",
        "Length",
        "Frequency",
        "Zipf Frequency",
        "Morphology",
        "Lexicality",
        "Part of Speech",
        "Phonemes",
    ]
    dataframe = dataframe.reindex(columns=columns)

    csv_complete_path = get_dataframe_dir() / "complete_test.csv"
    dataframe.to_csv(csv_complete_path)

    return dataframe


def get_test_data(force_recreate: bool = False) -> pd.DataFrame:
    csv_test_path = get_dataframe_dir() / "complete_test.csv"
    if csv_test_path.exists() and not force_recreate:
        dataframe = pd.read_csv(csv_test_path)
        dataframe["Phonemes"] = dataframe["Phonemes"].apply(literal_eval)
    else:
        dataframe = create_test_data()
    return dataframe


def create_train_data() -> pd.DataFrame:
    word_list = []
    freq_list = []
    for i, word in enumerate(iter_wordlist("en")):
        # Limit the number of words
        if i >= 30000:
            break
        # Skip any non-alphabetic words
        if not word.isalpha():
            continue
        # Skip any words that don't have vowels
        if not any(char in "aeiouy" for char in word):
            continue

        word_list.append(word)
        freq_list.append(word_frequency(word, "en"))

    dataframe = pd.DataFrame({"Word": word_list, "Frequency": freq_list})
    dataframe = clean_and_enrich_data(dataframe, real=True)

    csv_train_path = get_dataframe_dir() / "complete_train.csv"
    dataframe.to_csv(csv_train_path)

    return dataframe


def get_train_data(force_recreate: bool = False) -> pd.DataFrame:
    csv_train_path = get_dataframe_dir() / "complete_train.csv"
    if csv_train_path.exists() and not force_recreate:
        dataframe = pd.read_csv(csv_train_path)
        dataframe["Phonemes"] = dataframe["Phonemes"].apply(literal_eval)
    else:
        dataframe = create_train_data()
    return dataframe


def create_folds(train_data: pd.DataFrame, seed: int = 42, num_folds: int = 5) -> None:
    folds_dir = get_folds_dir()
    dataset_len = len(train_data.index)
    generator = np.random.default_rng(seed=seed)

    fold_ids = np.array([i % num_folds for i in range(dataset_len)])
    generator.shuffle(fold_ids)

    for i in range(num_folds):
        mask: np.ndarray = fold_ids == i

        ith_train_fold = train_data[np.logical_not(mask)].reset_index()
        ith_val_fold = train_data[mask].reset_index()

        csv_ith_train_fold_path = folds_dir / f"train_fold_{i}.csv"
        csv_ith_valid_fold_path = folds_dir / f"valid_fold_{i}.csv"

        ith_train_fold.to_csv(csv_ith_train_fold_path)
        ith_val_fold.to_csv(csv_ith_valid_fold_path)


def get_training_fold(fold_id: int, force_recreate: bool = False) -> pd.DataFrame:
    csv_train_fold_path = get_folds_dir() / f"train_fold_{fold_id}.csv"
    if force_recreate or not csv_train_fold_path.exists():
        train_df = get_train_data(force_recreate)
        create_folds(train_df)
    dataframe = pd.read_csv(csv_train_fold_path)
    dataframe["Phonemes"] = dataframe["Phonemes"].apply(literal_eval)
    return dataframe


def get_val_fold(fold_id: int, force_recreate: bool = False) -> pd.DataFrame:
    csv_valid_fold_path = get_folds_dir() / f"valid_fold_{fold_id}.csv"
    if force_recreate or not csv_valid_fold_path.exists():
        train_df = get_train_data(force_recreate)
        create_folds(train_df)
    dataframe = pd.read_csv(csv_valid_fold_path)
    dataframe["Phonemes"] = dataframe["Phonemes"].apply(literal_eval)
    return dataframe


<<<<<<< HEAD
def sample_words() -> tuple[list[list[str]], list[list[str]]]:
=======
def create_epoch(
    train_split: pd.DataFrame, fold_id: int, epoch_size: int = 100000000, seed: int = 42
) -> np.ndarray:
    array_epoch_path = get_folds_dir() / f"epoch_fold_{fold_id}.npy"
    generator = np.random.default_rng(seed)
    indices = train_split.index.to_numpy()
    weights = train_split["Frequency"].to_numpy()
    normalized_weights = weights / np.sum(weights)
    samples = indices.copy()
    num_to_generate = epoch_size - len(samples)
    weighted_samples = generator.choice(indices, num_to_generate, p=normalized_weights)
    samples = np.concatenate([samples, weighted_samples])
    np.save(array_epoch_path, samples)
    return samples


def get_epoch(fold_id: int, force_recreate: bool = False) -> pd.DataFrame:
    array_epoch_path = get_folds_dir() / f"epoch_fold_{fold_id}.npy"
    train_fold = get_training_fold(fold_id, force_recreate)
    if array_epoch_path.exists() and not force_recreate:
        indices = np.load(array_epoch_path)
    else:
        indices = create_epoch(train_fold, fold_id)
    return train_fold.iloc[indices]


def sample_words(
    word_count=50000, split=0.9, freq_th=0.95
) -> tuple[list[list[str]], list[list[str]]]:
>>>>>>> ae1cc73d
    g2p = G2p()
    total_count = 100000
    train_valid_split = 0.9
    frequency_threshold = 0.9

    train_df = get_train_data()

    freq_list = train_df["Frequency"].tolist()
    word_list = train_df["Word"].tolist()
    total_freq = train_df["Frequency"].sum()

    # Normalize frequencies
    freq_array = np.array(freq_list) / total_freq

    # Sort words by frequency (low to high)
    sorted_indices = np.argsort(freq_array)
    sorted_freqs = freq_array[sorted_indices]
    sorted_words = [word_list[i] for i in sorted_indices]

    # Sample training words
    train_count = int(total_count * train_valid_split)
    train_words = np.random.choice(sorted_words, train_count, p=sorted_freqs)

    # Sample validation words from low frequency words
    valid_count = total_count - train_count

    # Determine the index that separates low frequency words
    lf_index = np.searchsorted(np.cumsum(sorted_freqs), frequency_threshold)

    # Sample validation words from low frequency candidate words
    candidates = [
        w for i, w in enumerate(sorted_words) if i < lf_index and w not in train_words
    ]
    valid_words = random.sample(candidates, min(valid_count, len(candidates)))

    # Get phonemes for each word
    train_phonemes = [g2p(word) for word in train_words]
    valid_phonemes = [g2p(word) for word in valid_words]

    # start = time.perf_counter()
    # print(f"{time.perf_counter() - start:.2f} seconds")
    return train_phonemes, valid_phonemes


def create_train_data(test_data: pd.DataFrame) -> pd.DataFrame:
    word_list = []
    freq_list = []
    test_words = set(test_data["Word"])
    for i, word in enumerate(iter_wordlist("en")):
        # Limit the number of words
        if i >= 50000:
            break
        # Skip any non-alphabetic words
        if not word.isalpha():
            continue
        # Skip any words in the test set
        if word in test_words:
            continue
        # Skip any words that don't have vowels
        if not any(char in "aeiouy" for char in word):
            continue

        word_list.append(word)
        freq_list.append(word_frequency(word, "en"))

    dataframe = pd.DataFrame({"Word": word_list, "Frequency": freq_list})
    dataframe = clean_and_enrich_data(dataframe, real=True)

    csv_train_path = get_dataset_dir() / "dataframe" / "complete_train.csv"
    dataframe.to_csv(csv_train_path)

    return dataframe
    # return word_list, freq_list, total_freq


def get_train_data(force_recreate: bool = False) -> pd.DataFrame:
    csv_train_path = get_dataset_dir() / "dataframe" / "complete_train.csv"
    if csv_train_path.exists() and not force_recreate:
        dataframe = pd.read_csv(csv_train_path)
        dataframe["Phonemes"] = dataframe["Phonemes"].apply(literal_eval)
    else:
        test_df = get_test_data(force_recreate)
        dataframe = create_train_data(test_df)
    return dataframe


def phoneme_statistics(phonemes: list):
    # Get the counts for each phoneme
    phoneme_stats = defaultdict(int)
    for word in phonemes:
        for phoneme in word:
            phoneme_stats[phoneme] += 1

    # Sort descending by count
    phoneme_stats = dict(
        sorted(phoneme_stats.items(), key=lambda x: x[1], reverse=True)
    )
    phoneme_stats["<STOP>"] = 0  # Add stop token

    # Get the bigram counts for each phoneme pair
    bigram_stats = defaultdict(int)
    for word in phonemes:
        for i in range(len(word) - 1):
            bigram = " ".join(word[i : i + 2])
            bigram_stats[bigram] += 1

    # trigram_stats = defaultdict(0)
    # for sequence in phonemes:
    #     for i in range(len(sequence) - 2):
    #         trigram = " ".join(sequence[i:i+3])
    #         trigram_stats[trigram] += 1

    return phoneme_stats, bigram_stats


def get_word_to_freq(word_data: pd.DataFrame) -> dict[str, float]:
    words = word_data["Word"]
    freqs = word_data["Zipf Frequency"]
    word_to_freq = {}
    for word, freq in zip(words, freqs):
        word_to_freq[word] = freq
    return word_to_freq<|MERGE_RESOLUTION|>--- conflicted
+++ resolved
@@ -231,39 +231,7 @@
     return dataframe
 
 
-<<<<<<< HEAD
 def sample_words() -> tuple[list[list[str]], list[list[str]]]:
-=======
-def create_epoch(
-    train_split: pd.DataFrame, fold_id: int, epoch_size: int = 100000000, seed: int = 42
-) -> np.ndarray:
-    array_epoch_path = get_folds_dir() / f"epoch_fold_{fold_id}.npy"
-    generator = np.random.default_rng(seed)
-    indices = train_split.index.to_numpy()
-    weights = train_split["Frequency"].to_numpy()
-    normalized_weights = weights / np.sum(weights)
-    samples = indices.copy()
-    num_to_generate = epoch_size - len(samples)
-    weighted_samples = generator.choice(indices, num_to_generate, p=normalized_weights)
-    samples = np.concatenate([samples, weighted_samples])
-    np.save(array_epoch_path, samples)
-    return samples
-
-
-def get_epoch(fold_id: int, force_recreate: bool = False) -> pd.DataFrame:
-    array_epoch_path = get_folds_dir() / f"epoch_fold_{fold_id}.npy"
-    train_fold = get_training_fold(fold_id, force_recreate)
-    if array_epoch_path.exists() and not force_recreate:
-        indices = np.load(array_epoch_path)
-    else:
-        indices = create_epoch(train_fold, fold_id)
-    return train_fold.iloc[indices]
-
-
-def sample_words(
-    word_count=50000, split=0.9, freq_th=0.95
-) -> tuple[list[list[str]], list[list[str]]]:
->>>>>>> ae1cc73d
     g2p = G2p()
     total_count = 100000
     train_valid_split = 0.9
