--- conflicted
+++ resolved
@@ -5,25 +5,11 @@
 from torch.optim import Optimizer
 from torch.utils.data import DataLoader
 
-<<<<<<< HEAD
 from swp.utils.models import save_weights
 
 from ..models.autoencoder import Bimodel, Unimodel
 from ..utils.grid_search import grid_search_log
 from ..utils.perf import Timer
-=======
-from ..models.autoencoder import Unimodel
-from ..datasets.phonemes import PhonemeDataset
-from ..models.decoders import DecoderLSTM, DecoderRNN
-from ..models.encoders import EncoderLSTM, EncoderRNN
-
-from ..utils.perf import Timer
-from ..plots import training_curves
-from ..utils.models import save_weights
-from ..utils.paths import get_weights_dir
-from ..utils.datasets import get_phoneme_to_id
-from ..utils.grid_search import grid_search_log
->>>>>>> 532f6e62
 
 
 def train(
@@ -33,7 +19,6 @@
     criterion: nn.Module,
     optimizer: Optimizer,
     device: str | torch.device,
-<<<<<<< HEAD
     model_name: str,
     training_name: str,
     num_epochs: int,
@@ -43,60 +28,10 @@
     the `criterion` loss and the `optimizer` weight update method.
 
     Set `verbose` to `True` to print intermediate logs.
-=======
-):
-    phoneme_to_id = get_phoneme_to_id(force_recreate=False)
-    vocab_size = len(phoneme_to_id)
-
-    print(f"\nTraining model with hyperparameters:")
-    print(f"Fold:      {fold_id}")
-    print(f"Type:      {model_type}")
-    print(f"Epochs:    {num_epochs}")
-    print(f"Hidden:    {hidden_size}")
-    print(f"Layers:    {num_layers}")
-    print(f"Learn:     {learn_rate}")
-    print(f"Dropout:   {dropout}")
-    print(f"Teacher:   {tf_ratio}")
-
-    # Initialize model
-    model_name = f"h{hidden_size}_r{learn_rate}_d{dropout}_t{tf_ratio}"
-    model_name += f"_l{num_layers}_{model_type}_f{fold_id}"
-    model_weights_path = get_weights_dir() / model_name
-    model_weights_path.mkdir(exist_ok=True)
-
-    if model_type == "rnn":
-        encoder = EncoderRNN(
-            vocab_size,
-            hidden_size,
-            num_layers,
-            dropout,
-        ).to(device)
-        decoder = DecoderRNN(
-            hidden_size,
-            vocab_size,
-            num_layers,
-            dropout,
-            tf_ratio,
-        ).to(device)
-
-    elif model_type == "lstm":
-        encoder = EncoderLSTM(
-            vocab_size,
-            hidden_size,
-            num_layers,
-            dropout,
-        ).to(device)
-        decoder = DecoderLSTM(
-            hidden_size,
-            vocab_size,
-            num_layers,
-            dropout,
-            tf_ratio,
-        ).to(device)
->>>>>>> 532f6e62
 
     Training performances and validation performances (evaluated over `valid_loader`)
     are saved in the end.
+    
     Checkpointing happens 10 times during the first epoch, then once after each epoch.
     """
 
@@ -116,57 +51,22 @@
     errors = []
     error_count = 0
 
-<<<<<<< HEAD
-=======
-    # NOTE what's the difference between get_epoch and get_epoch_numpy ?
-    train_dataset = PhonemeDataset(fold_id, train=True, phoneme_to_id=phoneme_to_id)
-    valid_dataset = PhonemeDataset(fold_id, train=False, phoneme_to_id=phoneme_to_id)
-
-    train_dataloader = DataLoader(train_dataset, batch_size=batch_size, shuffle=True)
-    valid_dataloader = DataLoader(valid_dataset, batch_size=batch_size, shuffle=False)
-
->>>>>>> 532f6e62
     for epoch in range(1, num_epochs + 1):
         epoch_start = time.time()
         if verbose:
             print(f"\nEpoch {epoch}")
 
-<<<<<<< HEAD
-        # training loop
-=======
-        """ TRAINING LOOP """
->>>>>>> 532f6e62
+        ### TRAINING LOOP ###
         model.train()
         train_loss = 0
         checkpoint = 1
 
-<<<<<<< HEAD
         for i, (data, target) in enumerate(train_loader, 1):
             if verbose:
                 print(f"{i}/{len(train_loader)}", end="\r")
             timer.start()
 
             data = data.to(device)
-=======
-        for i, (input, target) in enumerate(train_dataloader, 1):
-            # print(f"{i}/{len(train_dataloader)}", end="\r")
-            timer.start()
-
-            if i == 100:
-                print("100th iteration")
-
-            if i == 1000:
-                print("1000th iteration")
-
-            if i == 10000:
-                print("10000th iteration")
-
-            if i == 100000:
-                print("100000th iteration")
-
-            # Forward pass
-            input = input.to(device)
->>>>>>> 532f6e62
             target = target.to(device)
             optimizer.zero_grad()
 
@@ -194,49 +94,28 @@
             optimizer.step()
             timer.stop("Train step")
 
-<<<<<<< HEAD
             if epoch == 1 and checkpoint != 10 and i % ((len(train_loader) // 10)) == 0:
-                save_weights(
-                    model_name, training_name, model, epoch, checkpoint=checkpoint
-                )
+                save_weights(model_name, training_name, model, epoch, checkpoint)
                 if verbose:
                     print(f"Checkpoint {checkpoint}: {(train_loss / i):.3f}")
-=======
-            # Save model weights for every 1/10 of first epoch
-            if (
-                epoch == 1
-                and checkpoint != 10
-                and i % ((len(train_dataloader) // 10)) == 0
-            ):
-                save_weights(model_weights_path, model, epoch, checkpoint)
-                print(f"Checkpoint {checkpoint}: {(train_loss / i):.3f}", flush=True)
->>>>>>> 532f6e62
+
                 checkpoint += 1
 
         train_loss /= len(train_loader)
         train_losses.append(train_loss)
-<<<<<<< HEAD
+        
         if verbose:
             print(f"Train loss: {train_loss:.3f}")
 
-        # VALIDATION LOOP
-=======
-        print(f"Train loss: {train_loss:.3f}", flush=True)
 
-        """ VALIDATION LOOP """
->>>>>>> 532f6e62
+        ### VALIDATION LOOP ###
         model.eval()
         valid_loss = 0
 
         with torch.no_grad():
-<<<<<<< HEAD
             for i, (data, target) in enumerate(valid_loader, 1):
                 if verbose:
                     print(f"{i+1}/{len(valid_loader)}", end="\r")
-=======
-            for i, (input, target) in enumerate(valid_dataloader, 1):
-                # print(f"{i+1}/{len(valid_dataloader)}", end="\r")
->>>>>>> 532f6e62
 
                 data = data.to(device)
                 target = target.to(device)
