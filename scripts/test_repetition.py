--- conflicted
+++ resolved
@@ -21,7 +21,6 @@
 from swp.utils.models import get_model, load_weights
 from swp.utils.paths import get_test_dir, get_weights_dir
 from swp.utils.setup import seed_everything, set_device
-<<<<<<< HEAD
 from swp.utils.paths import get_weights_dir, get_test_dir, get_figures_dir
 from swp.datasets.phonemes import get_phoneme_testloader, get_sonority_dataset
 from swp.utils.datasets import get_test_data, get_train_data, enrich_for_plotting
@@ -33,8 +32,6 @@
     plot_category_errors,
 )
 
-=======
->>>>>>> 1d78f3fa
 
 if __name__ == "__main__":
     parser = argparse.ArgumentParser()
